# SPDX-License-Identifier: GPL-3.0-or-later
import itertools
import logging
import stat
import tempfile

from iib.exceptions import IIBError
from iib.workers.api_utils import set_request_state
from iib.workers.tasks.build import (
    _add_label_to_index,
    _build_image,
    _cleanup,
    _create_and_push_manifest_list,
    _get_external_arch_pull_spec,
    get_image_label,
    _get_present_bundles,
    _opm_index_add,
    _push_image,
    _update_index_image_build_state,
    _update_index_image_pull_spec,
)
from iib.workers.tasks.celery import app
from iib.workers.tasks.utils import (
<<<<<<< HEAD
    get_all_index_images_info,
    gather_index_image_arches,
    RequestConfigMerge,
    request_logger,
    _get_image_arches,
    get_resolved_image,
    _validate_distribution_scope,
=======
    chmod_recursively,
>>>>>>> 1a192f3d
    deprecate_bundles,
    get_bundles_from_deprecation_list,
)


__all__ = ['handle_merge_request']

log = logging.getLogger(__name__)


def _prepare_request_for_build(request_id, build_request_config):
    """
    Prepare the request for the index image build.

    All information that was retrieved and/or calculated for the next steps in the build are
    returned as a dictionary.

    This function was created so that code need not to be duplicated for the ``add`` and ``rm``
    request types.

    :param int request_id: the ID of the IIB build request
    :param RequestConfig build_request_config: build request configuration
    :rtype: dict
    :return: a dictionary with the keys: arches, binary_image_resolved, from_index_resolved, and
        ocp_version.

    :raises IIBError: if the container image resolution fails or the architectures couldn't be
        detected.
    """
    set_request_state(request_id, 'in_progress', 'Resolving the container images')
    index_image_infos = get_all_index_images_info(
        build_request_config, [("source_from_index", "v4.5"), ("target_index", "v4.6")]
    )
    arches = gather_index_image_arches(build_request_config, index_image_infos)
    arches_str = ', '.join(sorted(arches))
    log.debug('Set to build the index image for the following arches: %s', arches_str)

    # use the distribution_scope of the target_index as the resolved
    # distribution scope for `merge-index-image` requests.
    resolved_distribution_scope = index_image_infos["target_index"]['resolved_distribution_scope']

    distribution_scope = _validate_distribution_scope(
        resolved_distribution_scope, build_request_config.distribution_scope
    )

    binary_image = build_request_config.get_binary_image(
        index_image_infos['target_index'], distribution_scope
    )
    binary_image_resolved = get_resolved_image(binary_image)
    binary_image_arches = _get_image_arches(binary_image_resolved)

    if not arches.issubset(binary_image_arches):
        raise IIBError(
            'The binary image is not available for the following arches: {}'.format(
                ', '.join(sorted(arches - binary_image_arches))
            )
        )

    return {
        'arches': arches,
        'binary_image': binary_image,
        'binary_image_resolved': binary_image_resolved,
        'distribution_scope': distribution_scope,
        'source_from_index_resolved': index_image_infos["source_from_index"]['resolved_from_index'],
        'source_ocp_version': index_image_infos["source_from_index"]['ocp_version'],
        'target_index_resolved': index_image_infos["target_index"]['resolved_from_index'],
        'target_ocp_version': index_image_infos["target_index"]['ocp_version'],
    }


def _add_bundles_missing_in_source(
    source_index_bundles,
    target_index_bundles,
    base_dir,
    binary_image,
    source_from_index,
    request_id,
    arch,
    ocp_version,
    overwrite_target_index_token=None,
    distribution_scope=None,
):
    """
    Rebuild index image with bundles missing from source image but present in target image.

    If no bundles are missing in the source index image, the index image is still rebuilt
    using the new binary image.

    :param list source_index_bundles: bundles present in the source index image.
    :param list target_index_bundles: bundles present in the target index image.
    :param str base_dir: base directory where operation files will be located.
    :param str binary_image: binary image to be used by the new index image.
    :param str source_from_index: index image, whose data will be contained in the new index image.
    :param int request_id: the ID of the IIB build request.
    :param str arch: the architecture to build this image for.
    :param str ocp_version: ocp version which will be added as a label to the image.
    :param str overwrite_target_index_token: the token used for overwriting the input
        ``source_from_index`` image. This is required for non-privileged users to use
        ``overwrite_target_index``. The format of the token must be in the format "user:password".
    :return: bundles which were added to the index image.
    :rtype: list
    """
    set_request_state(request_id, 'in_progress', 'Adding bundles missing in source index image')
    log.info('Adding bundles from target index image which are missing from source index image')
    missing_bundles = []
    source_bundle_digests = []
    source_bundle_csv_names = []
    target_bundle_digests = []

    for bundle in source_index_bundles:
        if '@sha256:' in bundle['bundlePath']:
            source_bundle_digests.append(bundle['bundlePath'].split('@sha256:')[-1])
            source_bundle_csv_names.append(bundle['csvName'])
        else:
            raise IIBError(
                f'Bundle {bundle["bundlePath"]} in the source index image is not defined via digest'
            )
    for bundle in target_index_bundles:
        if '@sha256:' in bundle['bundlePath']:
            target_bundle_digests.append((bundle['bundlePath'].split('@sha256:')[-1], bundle))
        else:
            raise IIBError(
                f'Bundle {bundle["bundlePath"]} in the target index image is not defined via digest'
            )

    for target_bundle_digest, bundle in target_bundle_digests:
        if (
            target_bundle_digest not in source_bundle_digests
            and bundle['csvName'] not in source_bundle_csv_names
        ):
            missing_bundles.append(bundle)

    missing_bundle_paths = [
        bundle['bundlePath']
        for bundle in itertools.chain(missing_bundles, source_index_bundles)
        if is_bundle_version_valid(bundle['bundlePath'], ocp_version)
    ]

    if missing_bundle_paths:
        log.info('%s bundles are missing in the source index image.', len(missing_bundle_paths))
    else:
        log.info(
            'No bundles are missing in the source index image. However, the index image is '
            'still being rebuilt with the new binary image.'
        )

    _opm_index_add(
        base_dir,
        missing_bundle_paths,
        binary_image,
        overwrite_from_index_token=overwrite_target_index_token,
        # Use podman until opm's default mechanism is more resilient:
        #   https://bugzilla.redhat.com/show_bug.cgi?id=1937097
        container_tool='podman',
    )
    _add_label_to_index(
        'com.redhat.index.delivery.version', ocp_version, base_dir, 'index.Dockerfile'
    )
    _add_label_to_index(
        'com.redhat.index.delivery.distribution_scope',
        distribution_scope,
        base_dir,
        'index.Dockerfile',
    )
    _build_image(base_dir, 'index.Dockerfile', request_id, arch)
    _push_image(request_id, arch)
    _create_and_push_manifest_list(request_id, [arch])
    log.info('New index image created')

    return missing_bundles


@app.task
@request_logger
def handle_merge_request(
    source_from_index,
    deprecation_list,
    request_id,
    binary_image=None,
    target_index=None,
    overwrite_target_index=False,
    overwrite_target_index_token=None,
    distribution_scope=None,
    binary_image_config=None,
):
    """
    Coordinate the work needed to merge old (N) index image with new (N+1) index image.

    :param str source_from_index: pull specification to be used as the base for building the new
        index image.
    :param str target_index: pull specification of content stage index image for the
        corresponding target index image.
    :param list deprecation_list: list of deprecated bundles for the target index image.
    :param int request_id: the ID of the IIB build request.
    :param str binary_image: the pull specification of the container image where the opm binary
        gets copied from.
    :param bool overwrite_target_index: if True, overwrite the input ``target_index`` with
        the built index image.
    :param str overwrite_target_index_token: the token used for overwriting the input
        ``target_index`` image. This is required for non-privileged users to use
        ``overwrite_target_index``. The format of the token must be in the format "user:password".
    :param str distribution_scope: the scope for distribution of the index image, defaults to
        ``None``.
    :raises IIBError: if the index image merge fails.
    """
    _cleanup()
    prebuild_info = _prepare_request_for_build(
        request_id,
        RequestConfigMerge(
            binary_image=binary_image,
            overwrite_from_index_token=overwrite_target_index_token,
            source_from_index=source_from_index,
            target_index=target_index,
            distribution_scope=distribution_scope,
            binary_image_config=binary_image_config,
        ),
    )
    _update_index_image_build_state(request_id, prebuild_info)
    source_from_index_resolved = prebuild_info['source_from_index_resolved']
    target_index_resolved = prebuild_info['target_index_resolved']

    with tempfile.TemporaryDirectory(prefix='iib-') as temp_dir:
        set_request_state(request_id, 'in_progress', 'Getting bundles present in the index images')
        log.info('Getting bundles present in the source index image')
        source_index_bundles = _get_present_bundles(source_from_index_resolved, temp_dir)

        target_index_bundles = []
        if target_index:
            log.info('Getting bundles present in the target index image')
            target_index_bundles = _get_present_bundles(target_index_resolved, temp_dir)

        arches = list(prebuild_info['arches'])
        arch = 'amd64' if 'amd64' in arches else arches[0]

        missing_bundles = _add_bundles_missing_in_source(
            source_index_bundles,
            target_index_bundles,
            temp_dir,
            prebuild_info['binary_image'],
            source_from_index_resolved,
            request_id,
            arch,
            prebuild_info['target_ocp_version'],
            overwrite_target_index_token,
            distribution_scope=prebuild_info['distribution_scope'],
        )

        set_request_state(request_id, 'in_progress', 'Deprecating bundles in the deprecation list')
        log.info('Deprecating bundles in the deprecation list')
        intermediate_bundles = [
            bundle['bundlePath']
            for bundle in itertools.chain(missing_bundles, source_index_bundles)
        ]
        deprecation_bundles = get_bundles_from_deprecation_list(
            intermediate_bundles, deprecation_list
        )
        intermediate_image_name = _get_external_arch_pull_spec(
            request_id, arch, include_transport=False
        )

        if deprecation_bundles:
            deprecate_bundles(
                deprecation_bundles,
                temp_dir,
                prebuild_info['binary_image'],
                intermediate_image_name,
                overwrite_target_index_token,
            )

        for arch in sorted(prebuild_info['arches']):
            _build_image(temp_dir, 'index.Dockerfile', request_id, arch)
            _push_image(request_id, arch)

        # If the container-tool podman is used in the opm commands above, opm will create temporary
        # files and directories without the write permission. This will cause the context manager
        # to fail to delete these files. Adjust the file modes to avoid this error.
        chmod_recursively(
            temp_dir,
            dir_mode=(stat.S_IRWXU | stat.S_IRWXG),
            file_mode=(stat.S_IRUSR | stat.S_IWUSR | stat.S_IRGRP | stat.S_IWGRP),
        )

    output_pull_spec = _create_and_push_manifest_list(request_id, prebuild_info['arches'])
    _update_index_image_pull_spec(
        output_pull_spec,
        request_id,
        prebuild_info['arches'],
        target_index,
        overwrite_target_index,
        overwrite_target_index_token,
        target_index_resolved,
    )
    set_request_state(
        request_id, 'complete', 'The index image was successfully cleaned and updated.'
    )


def is_bundle_version_valid(bundle_path, valid_ocp_version):
    """
    Check if the version label of the bundle satisfies the index ocp_version.

    :param str bundle_path: pull specification of the bundle to be validated.
    :param str valid_ocp_version: the index ocp version against which the bundles will be validated.
    :return: a boolean indicating if the bundle_path satisfies the index ocp_version
    :rtype: bool

           |  "v4.5"   |   "=v4.6"    | "v4.5-v4.7" | "v4.5,v4.6"  | "v4.6,v4.5"
    -------------------------------------------------------------------------------
    v4.5   | included  | NOT included |  included   |  included    |  NOT included
    -------------------------------------------------------------------------------
    v4.6   | included  |   included   |  included   |  included    |  included
    -------------------------------------------------------------------------------
    v4.7   | included  | NOT included |  included   |  included    |  included
    """
    try:
        float_valid_ocp_version = float(valid_ocp_version.replace('v', ''))
    except ValueError:
        raise IIBError(f'Invalid OCP version, "{valid_ocp_version}", specified in Index Image')
    try:
        bundle_version_label = get_image_label(bundle_path, 'com.redhat.openshift.versions')
        bundle_version = bundle_version_label.replace('v', '')
        if bundle_version_label.startswith('='):
            if float(bundle_version.strip('=')) == float_valid_ocp_version:
                return True
        elif '-' in bundle_version_label:
            min_version, max_version = [float(version) for version in bundle_version.split('-')]
            if min_version <= float_valid_ocp_version <= max_version:
                return True
        elif "," in bundle_version_label:
            versions = [float(version) for version in bundle_version.split(",")]
            if float_valid_ocp_version >= versions[0]:
                return True
        elif float_valid_ocp_version >= float(bundle_version):
            return True
    except ValueError:
        log.warning(
            'Bundle %s has an invalid `com.redhat.openshift.versions` label value set: %s',
            bundle_path,
            bundle_version_label,
        )

    return False<|MERGE_RESOLUTION|>--- conflicted
+++ resolved
@@ -21,7 +21,6 @@
 )
 from iib.workers.tasks.celery import app
 from iib.workers.tasks.utils import (
-<<<<<<< HEAD
     get_all_index_images_info,
     gather_index_image_arches,
     RequestConfigMerge,
@@ -29,9 +28,8 @@
     _get_image_arches,
     get_resolved_image,
     _validate_distribution_scope,
-=======
     chmod_recursively,
->>>>>>> 1a192f3d
+
     deprecate_bundles,
     get_bundles_from_deprecation_list,
 )
