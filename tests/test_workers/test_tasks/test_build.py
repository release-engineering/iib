--- conflicted
+++ resolved
@@ -634,16 +634,10 @@
     if from_index:
         from_index_name = from_index.split(':', 1)[0]
         from_index_resolved = f'{from_index_name}@sha256:bcdefg'
-<<<<<<< HEAD
         mock_gri.side_effect = [binary_image_resolved]
         mock_gri2.side_effect = [from_index_resolved]
         mock_gia2.side_effect = [from_index_arches]
         mock_gia.side_effect = [expected_arches]
-=======
-        index_resolved = f'{from_index_name}@sha256:abcdef1234'
-        mock_gri.side_effect = [from_index_resolved, binary_image_resolved, index_resolved]
-        mock_gia.side_effect = [from_index_arches, expected_arches]
->>>>>>> 1a192f3d
         expected_payload_keys.add('from_index_resolved')
         gil_side_effect2 = ['v4.6', resolved_distribution_scope]
         ocp_version = 'v4.6'
